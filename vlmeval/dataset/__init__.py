--- conflicted
+++ resolved
@@ -218,13 +218,8 @@
     MMEReasoning, GOBenchDataset, SFE, ChartMimic, MMVMBench, XLRSBench,
     OmniEarthMCQBench, VisFactor, OSTDataset, OCRBench_v2, TreeBench, CVQA, M4Bench,
     AyaVisionBench, TopViewRS, VLMBias, MMHELIX, MedqbenchMCQDataset,
-<<<<<<< HEAD
-    MedqbenchPairedDescriptionDataset, MedqbenchCaptionDataset, ChartMuseum, ChartQAPro,
-    VLRMBench
-=======
     MedqbenchPairedDescriptionDataset, MedqbenchCaptionDataset, ChartMuseum, ChartQAPro, ReasonMap_Plus,
-    olmOCRBench, OceanOCRBench, MATBench
->>>>>>> 55fba747
+    olmOCRBench, OceanOCRBench, MATBench, VLRMBench
 ]
 
 VIDEO_DATASET = [
